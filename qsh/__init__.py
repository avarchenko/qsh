--- conflicted
+++ resolved
@@ -134,18 +134,6 @@
         REGULAR = 1
         STOP    = 2
 
-<<<<<<< HEAD
-class QshFile:
-=======
-    def __init__(self, order_type, order_id, price, amount_rest):
-        self.type        = order_type
-        self.id          = order_id
-        self.price       = price
-        self.amount_rest = amount_rest
-
-    def __str__(self):
-        return ";".join((str(self.type), str(self.id), str(self.price), str(self.amount_rest)))
-
 class QshFileHeader:
     signature = "QScalp History Data"
     version = None
@@ -153,7 +141,6 @@
     comment = None
     created_at = None
     streams_count = None
->>>>>>> f6d0764e
 
 class QshFile:
 
